--- conflicted
+++ resolved
@@ -43,13 +43,10 @@
     pub format: String,
     /// Includes features in the tree as separate nodes.
     pub graph_features: bool,
-<<<<<<< HEAD
     /// Maximum display depth of the dependency tree.
     pub max_display_depth: u32,
-=======
     /// Exculdes proc-macro dependencies.
     pub no_proc_macro: bool,
->>>>>>> 238a9fa7
 }
 
 #[derive(PartialEq)]
@@ -245,11 +242,8 @@
             symbols,
             opts.prefix,
             opts.no_dedupe,
-<<<<<<< HEAD
             opts.max_display_depth,
-=======
             opts.no_proc_macro,
->>>>>>> 238a9fa7
             &mut visited_deps,
             &mut levels_continue,
             &mut print_stack,
@@ -268,11 +262,8 @@
     symbols: &Symbols,
     prefix: Prefix,
     no_dedupe: bool,
-<<<<<<< HEAD
     max_display_depth: u32,
-=======
     no_proc_macro: bool,
->>>>>>> 238a9fa7
     visited_deps: &mut HashSet<usize>,
     levels_continue: &mut Vec<bool>,
     print_stack: &mut Vec<usize>,
@@ -330,11 +321,8 @@
             symbols,
             prefix,
             no_dedupe,
-<<<<<<< HEAD
             max_display_depth,
-=======
             no_proc_macro,
->>>>>>> 238a9fa7
             visited_deps,
             levels_continue,
             print_stack,
@@ -353,11 +341,8 @@
     symbols: &Symbols,
     prefix: Prefix,
     no_dedupe: bool,
-<<<<<<< HEAD
     max_display_depth: u32,
-=======
     no_proc_macro: bool,
->>>>>>> 238a9fa7
     visited_deps: &mut HashSet<usize>,
     levels_continue: &mut Vec<bool>,
     print_stack: &mut Vec<usize>,
@@ -404,7 +389,6 @@
         .peekable();
 
     while let Some(dependency) = it.next() {
-<<<<<<< HEAD
         if levels_continue.len() + 1 <= max_display_depth as usize {
             levels_continue.push(it.peek().is_some());
             print_node(
@@ -416,28 +400,12 @@
                 prefix,
                 no_dedupe,
                 max_display_depth,
+                no_proc_macro,
                 visited_deps,
                 levels_continue,
                 print_stack,
             );
             levels_continue.pop();
         }
-=======
-        levels_continue.push(it.peek().is_some());
-        print_node(
-            config,
-            graph,
-            *dependency,
-            format,
-            symbols,
-            prefix,
-            no_dedupe,
-            no_proc_macro,
-            visited_deps,
-            levels_continue,
-            print_stack,
-        );
-        levels_continue.pop();
->>>>>>> 238a9fa7
     }
 }